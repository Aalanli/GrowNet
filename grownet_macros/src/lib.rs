use proc_macro::TokenStream;
<<<<<<< HEAD
use quote::quote;
use syn::{DeriveInput, parse_macro_input, Data::Struct, Fields, DataStruct, Ident};


#[proc_macro_derive(Test)]
pub fn derive_test_macro(input: TokenStream) -> TokenStream {
    let DeriveInput {
        ident,
        data,
        ..
    } = parse_macro_input!(input as DeriveInput);

    if let Struct(my_struct) = data {
        match my_struct.fields {
            Fields::Named(fields) => {
                let field_idents = fields.named.iter().map(|x| &x.ident);
                quote!(
                    impl Test for #ident {
                        fn call(&self) {
                            {#(self.#field_idents.call(); println!("{}", stringify!(#field_idents));) *}
                        }
                    }
                ).into()
            }
            _ => unimplemented!()
        }
    } else {
        unimplemented!()
    }
}


#[test]
pub fn test_for_each_field() {
    struct S {
        a: f32,
        b: f32,
        c: f32
    }
    let a = vec!["a".to_string(), "b".to_string(), "c".to_string()];
    let it = a.iter();
    let p = "a".to_string();
    let s = quote!(
        fn t(s: S) {
            {#(println!("{}", s.#a())); *}
        }
        fn h(s: S) {
            {#(println!("{}", s.#it())); *}
        }
        
    );

    println!("{}", s);
}

=======
use grownet_macro_core as macros;
>>>>>>> 791f863b

#[proc_macro_derive(Config)]
pub fn derive_macro_config(input: TokenStream) -> TokenStream {
    macros::derive_macro_config(input.into()).into()
}<|MERGE_RESOLUTION|>--- conflicted
+++ resolved
@@ -1,5 +1,4 @@
 use proc_macro::TokenStream;
-<<<<<<< HEAD
 use quote::quote;
 use syn::{DeriveInput, parse_macro_input, Data::Struct, Fields, DataStruct, Ident};
 
@@ -55,9 +54,6 @@
     println!("{}", s);
 }
 
-=======
-use grownet_macro_core as macros;
->>>>>>> 791f863b
 
 #[proc_macro_derive(Config)]
 pub fn derive_macro_config(input: TokenStream) -> TokenStream {
